--- conflicted
+++ resolved
@@ -26,11 +26,8 @@
 
 export enum OrderType {
   Dutch = "Dutch",
-<<<<<<< HEAD
   Dutch_V2 = "Dutch_V2",
-=======
   Limit = "Limit",
->>>>>>> ba7824c6
 }
 
 type Reactors = Partial<{
